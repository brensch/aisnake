--- conflicted
+++ resolved
@@ -137,13 +137,8 @@
 			}
 			otherSnakes = append(otherSnakes, snake.Name)
 		}
-<<<<<<< HEAD
 		if foundPaul {
 			sendDiscordWebhook(webhookURL, fmt.Sprintf("Paul Alert: https://play.battlesnake.com/game/%s", game.Game.ID), []Embed{})
-=======
-		if snake.Name == "Cucumber Cat" || snake.Name == "Pesto Penguin" {
-			foundPaul = true
->>>>>>> 61114b23
 		}
 		gameMetaRegistry[game.Game.ID] = GameMeta{
 			otherSnakes: otherSnakes,
@@ -193,11 +188,7 @@
 	// fmt.Println(string(b))
 
 	// timeout to signify end of move
-<<<<<<< HEAD
 	ctx, cancel := context.WithDeadline(context.Background(), start.Add(time.Duration(allowedThinkingTime)*time.Millisecond))
-=======
-	ctx, cancel := context.WithDeadline(context.Background(), start.Add(time.Duration(game.Game.Timeout-170)*time.Millisecond))
->>>>>>> 61114b23
 	defer cancel()
 
 	workers := runtime.NumCPU()
@@ -299,14 +290,28 @@
 	return func(w http.ResponseWriter, r *http.Request) {
 		end := time.Now()
 		var game BattleSnakeGame
-		if err := json.NewDecoder(r.Body).Decode(&game); err != nil {
+		err := json.NewDecoder(r.Body).Decode(&game)
+		if err != nil {
 			http.Error(w, err.Error(), http.StatusBadRequest)
 			return
 		}
 
-<<<<<<< HEAD
-		// tidy the cache
-		delete(gameStates, game.Game.ID)
+		outcome, description := describeGameOutcome(game)
+		var outcomeEmoji string
+
+		switch outcome {
+		case Win:
+			outcomeEmoji = "✅"
+		case Loss:
+			outcomeEmoji = "❌"
+		case Draw:
+			outcomeEmoji = "🦍"
+		}
+
+		ranks, err := GetCompetitionResults()
+		if err != nil {
+			slog.Error("failed to get ranks", "error", err)
+		}
 
 		gameMeta, ok := gameMetaRegistry[game.Game.ID]
 		if !ok {
@@ -315,157 +320,69 @@
 				start:       time.Now(),
 			}
 		}
-		delete(gameMetaRegistry, game.Game.ID)
-
-		go func() {
-
-			outcome, description := describeGameOutcome(game)
-
-			// TODO: only works for duels
-			ranks, err := GetCompetitionResults()
-			if err != nil {
-				slog.Error("failed to get ranks", "error", err)
-			}
-
-			var ranksEmbeds []EmbedField
-			inline := false
-			for _, rank := range ranks {
-				ranksEmbeds = append(ranksEmbeds, EmbedField{
-					Name:   fmt.Sprintf("%s rating", rank.Name),
-					Value:  fmt.Sprintf("%d [%d]", rank.Score, rank.Rank),
-					Inline: inline,
-				})
-				inline = true
-			}
-
-			gameDuration := end.Sub(gameMeta.start)
-
-			slog.Info("Game ended", "game", game, "ranks", ranks, "duration_ms", gameDuration.Milliseconds())
-
-			err = downloadAndUploadFile(context.Background(), game.Game.ID)
-			if err != nil {
-				sendDiscordWebhook(webhookURL, fmt.Sprintf("%s | %s", description, strings.Join(gameMeta.otherSnakes, ", ")), []Embed{})
-			} else {
-				sendDiscordWebhook(
-					webhookURL,
-					"",
-					[]Embed{
-						{
-							Title:       strings.Join(gameMeta.otherSnakes, ", "),
-							Description: description,
-							Image: &Image{
-								URL: fmt.Sprintf("https://storage.googleapis.com/gregorywebp/%s.gif", game.Game.ID),
-							},
-							Color: getColorForOutcome(outcome),
-							URL:   fmt.Sprintf("https://play.battlesnake.com/game/%s", game.Game.ID),
-							Fields: append([]EmbedField{
-								{
-									Name:   "turns",
-									Value:  fmt.Sprint(game.Turn),
-									Inline: true,
-								},
-								{
-									Name:   "latency",
-									Value:  game.You.Latency,
-									Inline: true,
-								},
-								{
-									Name:   "game duration",
-									Value:  fmt.Sprint(gameDuration.String()),
-									Inline: true,
-								},
-							}, ranksEmbeds...),
-							Footer: &Footer{
-								Text: time.Now().In(loc).Format(time.RFC3339),
-							},
-						},
-					},
-				)
-			}
-=======
-	outcome, description := describeGameOutcome(game)
-	var outcomeEmoji string
-
-	switch outcome {
-	case Win:
-		outcomeEmoji = "✅"
-	case Loss:
-		outcomeEmoji = "❌"
-	case Draw:
-		outcomeEmoji = "🦍"
-	}
-
-	// TODO: only works for duels
-	rank, score, err := GetDuelsRankAndScore()
-	if err != nil {
-		rank = -1
-		score = -1
-	}
-
-	gameDuration := end.Sub(gameMeta.start)
-
-	slog.Info("Game ended", "game", game, "rank", rank, "score", score, "duration_ms", gameDuration.Milliseconds())
-
-	err = sendDiscordWebhook(webhookURL, fmt.Sprintf("%s [%s](<https://play.battlesnake.com/game/%s>) | %s", outcomeEmoji, strings.Join(gameMeta.otherSnakes, ", "), game.Game.ID, description), []Embed{})
-	if err != nil {
-		slog.Error("failed to send discord webhook", "error", err.Error())
-	}
-	err = downloadAndUploadFile(context.Background(), game.Game.ID)
-	if err != nil {
-		slog.Error("failed to download and upload", "error", err.Error())
-	}
-	// if err != nil {
-	// } else {
-	// 	sendDiscordWebhook(
-	// 		webhookURL,
-	// 		"",
-	// 		[]Embed{
-	// 			{
-	// 				Title:       strings.Join(gameMeta.otherSnakes, ", "),
-	// 				Description: description,
-	// 				Image: &Image{
-	// 					URL: fmt.Sprintf("https://storage.googleapis.com/gregorywebp/%s.gif", game.Game.ID),
-	// 				},
-	// 				Color: getColorForOutcome(outcome),
-	// 				URL:   fmt.Sprintf("https://play.battlesnake.com/game/%s", game.Game.ID),
-	// 				Fields: []EmbedField{
-	// 					{
-	// 						Name:   "turns",
-	// 						Value:  fmt.Sprint(game.Turn),
-	// 						Inline: true,
-	// 					},
-	// 					{
-	// 						Name:   "latency",
-	// 						Value:  game.You.Latency,
-	// 						Inline: true,
-	// 					},
-	// 					{
-	// 						Name:   "rank",
-	// 						Value:  fmt.Sprint(rank),
-	// 						Inline: true,
-	// 					},
-	// 					{
-	// 						Name:   "score",
-	// 						Value:  fmt.Sprint(score),
-	// 						Inline: true,
-	// 					},
-	// 					{
-	// 						Name:   "game duration",
-	// 						Value:  fmt.Sprint(gameDuration.String()),
-	// 						Inline: true,
-	// 					},
-	// 				},
-	// 				Footer: &Footer{
-	// 					Text: time.Now().In(loc).Format(time.RFC3339),
-	// 				},
-	// 			},
-	// 		},
-	// 	)
-	// }
->>>>>>> 61114b23
-
-			RetrieveGameRenderAndSendToTidbyt(tidBytSecret, game.Game.ID)
-		}()
+
+		gameDuration := end.Sub(gameMeta.start)
+
+		slog.Info("Game ended", "game", game, "ranks", ranks, "duration_ms", gameDuration.Milliseconds())
+
+		err = sendDiscordWebhook(webhookURL, fmt.Sprintf("%s [%s](<https://play.battlesnake.com/game/%s>) | %s", outcomeEmoji, strings.Join(gameMeta.otherSnakes, ", "), game.Game.ID, description), []Embed{})
+		if err != nil {
+			slog.Error("failed to send discord webhook", "error", err.Error())
+		}
+		err = downloadAndUploadFile(context.Background(), game.Game.ID)
+		if err != nil {
+			slog.Error("failed to download and upload", "error", err.Error())
+		}
+		// if err != nil {
+		// } else {
+		// 	sendDiscordWebhook(
+		// 		webhookURL,
+		// 		"",
+		// 		[]Embed{
+		// 			{
+		// 				Title:       strings.Join(gameMeta.otherSnakes, ", "),
+		// 				Description: description,
+		// 				Image: &Image{
+		// 					URL: fmt.Sprintf("https://storage.googleapis.com/gregorywebp/%s.gif", game.Game.ID),
+		// 				},
+		// 				Color: getColorForOutcome(outcome),
+		// 				URL:   fmt.Sprintf("https://play.battlesnake.com/game/%s", game.Game.ID),
+		// 				Fields: []EmbedField{
+		// 					{
+		// 						Name:   "turns",
+		// 						Value:  fmt.Sprint(game.Turn),
+		// 						Inline: true,
+		// 					},
+		// 					{
+		// 						Name:   "latency",
+		// 						Value:  game.You.Latency,
+		// 						Inline: true,
+		// 					},
+		// 					{
+		// 						Name:   "rank",
+		// 						Value:  fmt.Sprint(rank),
+		// 						Inline: true,
+		// 					},
+		// 					{
+		// 						Name:   "score",
+		// 						Value:  fmt.Sprint(score),
+		// 						Inline: true,
+		// 					},
+		// 					{
+		// 						Name:   "game duration",
+		// 						Value:  fmt.Sprint(gameDuration.String()),
+		// 						Inline: true,
+		// 					},
+		// 				},
+		// 				Footer: &Footer{
+		// 					Text: time.Now().In(loc).Format(time.RFC3339),
+		// 				},
+		// 			},
+		// 		},
+		// 	)
+		// }
+
+		RetrieveGameRenderAndSendToTidbyt(tidBytSecret, game.Game.ID)
 
 		writeJSON(w, map[string]string{})
 	}
