--- conflicted
+++ resolved
@@ -66,10 +66,7 @@
 
 // Modify WithAttrs to store attributes in the handler
 func (h *GoogleCloudHandler) WithAttrs(attrs []slog.Attr) slog.Handler {
-<<<<<<< HEAD
-=======
 	// Add the new attributes to the current handler and return it
->>>>>>> 61114b23
 	newHandler := *h
 	if newHandler.extraAttrs == nil {
 		newHandler.extraAttrs = map[string]interface{}{}
